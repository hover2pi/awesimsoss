# AWESim SOSS

### Analyzing Webb Exoplanet Simulations with SOSS

Authors: Joe Filippazzo, Kevin Volk, Jonathan Fraine, Michael Wolfe

This pure Python module produces simulated data for the Single Object Slitless Spectroscopy (SOSS) mode of the NIRISS instrument onboard the James Webb Space Telescope.

### Dependencies
The following packages are needed to run `AWESim_SOSS`:
- numpy
- batman
- astropy

### Simulating SOSS Observations

First, some imports:

```python
<<<<<<< HEAD
import numpy as np
import matplotlib.pyplot as plt
=======
import astropy.units as q
import astropy.constants as ac
import os
import numpy as np
import batman
import AWESim_SOSS
>>>>>>> 091c2964
from AWESim_SOSS.sim2D import awesim
DIR_PATH = os.path.dirname(os.path.realpath(AWESim_SOSS.__file__))
```

Given a 1D spectrum of a target, this module produces a 2D SOSS ramp image with the given number of groups and integrations. For example, if I want to produce 20 integrations of 5 groups each for a J=9 A0 star as seen through SOSS, my code might look like:

```python
star1D = np.genfromtxt(DIR_PATH+'/files/scaled_spectrum.txt', unpack=True)
star1D = [star1D[0]*q.um, (star1D[1]*q.W/q.m**2/q.um).to(q.erg/q.s/q.cm**2/q.AA)]
tso = awesim.TSO(ngrps=5, nints=20, star=star1D)
tso.run_simulation()
tso.plot_frame()
```

![output](AWESim_SOSS/img/2D_star.png "The output trace")

The 96 subarray is also supported:

```python
<<<<<<< HEAD
tso = awesim.TSO(ngrps=5, nints=20, star=spec1D, subarray='SUBSTRIP96')
=======
tso = awesim.TSO(ngrps=5, nints=20, star=star1D, subarray='SUBSTRIP96')
>>>>>>> 091c2964
```

The default filter is CLEAR but you can also simulate observations with the F277W filter like so:

```python
tso.run_simulation(filt='F277W')
```

### Simulated Planetary Transits

The example above was for an isolated star though. To include a planetary transit we must additionally provide a transmission spectrum and the orbital parameters of the planet.

Here is a sample transmission spectrum generated with PANDEXO:

```python
planet1D = np.genfromtxt(DIR_PATH+'/files/WASP107b_pandexo_input_spectrum.dat', unpack=True)
````

![planet_input](AWESim_SOSS/img/1D_planet.png "The input transmission spectrum")

And here are some parameters for our planetary system:

```python
params = batman.TransitParams()
params.t0 = 0.                                # time of inferior conjunction
params.per = 5.7214742                        # orbital period (days)
params.a = 0.0558*q.AU.to(ac.R_sun)*0.66      # semi-major axis (in units of stellar radii)
params.inc = 89.8                             # orbital inclination (in degrees)
params.ecc = 0.                               # eccentricity
params.w = 90.                                # longitude of periastron (in degrees)
params.teff = 3500                            # effective temperature of the host star
params.logg = 5                               # log surface gravity of the host star
params.feh = 0                                # metallicity of the host star
```

Now the code to generate a simulated planetary transit around our star might look like:

```python
<<<<<<< HEAD
TSO = awesim.TSO(5, 20, star1D, planet1D, params)
=======
tso.run_simulation(planet=planet1D, params=params)
```

We can write this to a FITS file directly ingestible by the JWST pipeline with:

```python
tso.to_fits('my_SOSS_simulation.fits')
>>>>>>> 091c2964
```

<!--We can verify that the lightcurves are wavelength dependent by plotting a few different columns of the SOSS trace like so:

```python
TSO.plot_lightcurve([15,150,300])
```

![lightcurves](AWESim_SOSS/img/lc.png "lightcurves") --><|MERGE_RESOLUTION|>--- conflicted
+++ resolved
@@ -17,17 +17,12 @@
 First, some imports:
 
 ```python
-<<<<<<< HEAD
-import numpy as np
-import matplotlib.pyplot as plt
-=======
 import astropy.units as q
 import astropy.constants as ac
 import os
 import numpy as np
 import batman
 import AWESim_SOSS
->>>>>>> 091c2964
 from AWESim_SOSS.sim2D import awesim
 DIR_PATH = os.path.dirname(os.path.realpath(AWESim_SOSS.__file__))
 ```
@@ -47,11 +42,7 @@
 The 96 subarray is also supported:
 
 ```python
-<<<<<<< HEAD
 tso = awesim.TSO(ngrps=5, nints=20, star=spec1D, subarray='SUBSTRIP96')
-=======
-tso = awesim.TSO(ngrps=5, nints=20, star=star1D, subarray='SUBSTRIP96')
->>>>>>> 091c2964
 ```
 
 The default filter is CLEAR but you can also simulate observations with the F277W filter like so:
@@ -90,9 +81,6 @@
 Now the code to generate a simulated planetary transit around our star might look like:
 
 ```python
-<<<<<<< HEAD
-TSO = awesim.TSO(5, 20, star1D, planet1D, params)
-=======
 tso.run_simulation(planet=planet1D, params=params)
 ```
 
@@ -100,7 +88,6 @@
 
 ```python
 tso.to_fits('my_SOSS_simulation.fits')
->>>>>>> 091c2964
 ```
 
 <!--We can verify that the lightcurves are wavelength dependent by plotting a few different columns of the SOSS trace like so:
